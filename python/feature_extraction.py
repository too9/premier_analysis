'''This script organizes each patient's data into a list of lists of features,
ordered by time.
'''

import json
import os
import pickle
import time
from importlib import reload

import numpy as np
import pandas as pd

<<<<<<< HEAD
import tools.multi as tm
import tools.preprocessing as tp

=======
>>>>>>> 997a673f
# Unit of time to use for aggregation
TIME_UNIT = 'dfi'

# Whether to limit the output to folks with at least 1 COVID visit
COVID_ONLY = True

# Setting the file directories
prem_dir = os.path.abspath("data/data/")
out_dir = os.path.abspath("output/")
parq_dir = os.path.join(out_dir, "parquet", "")
pkl_dir = os.path.join(out_dir, "pkl", "")
samp_dir = os.path.join(out_dir, "samples", "")

[os.makedirs(path, exist_ok=True) for path in [parq_dir, pkl_dir, samp_dir]]




def main():
    # Importing the parquet files
    print('')
    print('Loading the parquet files...')

    pq = tp.load_parquets(prem_dir)
    
    # Replacing NaN with 0
    pq.id.dropna(axis=0, subset=['days_from_index'], inplace=True)

    # Making some lookup tables to use later
    medrec_dict = dict(
        zip(pq.id.pat_key.astype(int), pq.id.medrec_key.astype(int)))
    day_dict = dict(
        zip(pq.id.pat_key.astype(int), pq.id.days_from_index.astype(int)))
    covid_dict = dict(
        zip(pq.id.pat_key.astype(int), pq.id.covid_visit.astype(int)))

    print('Converting the free-text fields to features...')

    # Vectorizing the single free text fields
    vitals, v_dict = tp.df_to_features(
        pq.vitals,
        feature_prefix='vtl',
        text_col='lab_test',
        time_cols=['observation_day_number', 'observation_time_of_day'],
        num_col='test_result_numeric_value')
    pq.vitals = []

    bill, bill_dict = tp.df_to_features(pq.bill,
                                        feature_prefix='bill',
                                        text_col='std_chg_desc',
                                        time_cols=['serv_day'])
    pq.bill = []

    genlab, genlab_dict = tp.df_to_features(
        pq.genlab,
        feature_prefix='genl',
        text_col='lab_test_loinc_desc',
        time_cols=['collection_day_number', 'collection_time_of_day'],
        replace_col='lab_test_result',
        num_col='numeric_value')
    pq.genlab = []

    proc, proc_dict = tp.df_to_features(pq.proc,
                                        feature_prefix='proc',
                                        text_col='icd_code',
                                        time_cols=['proc_day'])
    pq.proc = []

    diag, diag_dict = tp.df_to_features(pq.diag,
                                        feature_prefix='dx',
                                        text_col='icd_code')
    pq.diag = []

    # Dropping pat_keys that won't have a days_from_index
    bill = bill.merge(pq.id.pat_key, how='right')

    # Vectorizing the microbiology lab results
    lab_text = pq.lab_res.test.astype(str)
    lab_text = lab_text + ' ' + pq.lab_res.observation.astype(str)
    lab_text = pd.DataFrame(lab_text, columns=['text'])
    lab_res = pd.concat([pq.lab_res, lab_text], axis=1)
    lab_res, lab_res_dict = tp.df_to_features(
        lab_res,
        feature_prefix='lbrs',
        text_col='text',
        time_cols=['spec_day_number', 'spec_time_of_day'])

    # Freeing up the last bit of memory memory
    pq = []

    # Combining the feature dicts and saving to disk
    dicts = [
        v_dict, bill_dict, genlab_dict, proc_dict, diag_dict, lab_res_dict
    ]
    ftr_dict = dict(
        zip(tp.flatten([d.keys() for d in dicts]),
            tp.flatten([d.values() for d in dicts])))

    # Calculating days and minutes from index for each observation
    vitals = tm.get_times(vitals, day_dict, 'observation_day_number',
                          'observation_time_of_day')
    genlab = tm.get_times(genlab, day_dict, 'collection_day_number',
                          'collection_time_of_day')
    lab_res = tm.get_times(lab_res, day_dict, 'spec_day_number',
                           'spec_time_of_day')
    bill = tm.get_times(bill, day_dict, 'serv_day')
    proc = tm.get_times(proc, day_dict, 'proc_day')
    diag = tm.get_times(diag, day_dict)

    # Aggregating features by day
    print('Aggregating the features by day...')
    vitals_agg = tp.agg_features(vitals, TIME_UNIT)
    bill_agg = tp.agg_features(bill, TIME_UNIT)
    genlab_agg = tp.agg_features(genlab, TIME_UNIT)
    lab_res_agg = tp.agg_features(lab_res, TIME_UNIT)
    proc_agg = tp.agg_features(proc, TIME_UNIT)
    diag_agg = tp.agg_features(diag, TIME_UNIT)

    # Merging all the tables into a single flat file
    print('And merging the aggregated tables into a flat file.')
    agg = [vitals_agg, bill_agg, genlab_agg, lab_res_agg, proc_agg]
    agg_names = ['vitals', 'bill', 'genlab', 'lab_res', 'proc']
    agg_merged = tp.merge_all(agg, on=['pat_key', TIME_UNIT])
    agg_merged.columns = ['pat_key', TIME_UNIT] + agg_names

    # Adjusting diag times to be at the end of the visit
    max_times = agg_merged.groupby('pat_key')[TIME_UNIT].max()
    max_ids = max_times.index.values
    if TIME_UNIT != 'dfi':
        max_dict = dict(zip(max_ids, max_times.values + 1))
    else:
        max_dict = dict(zip(max_ids, max_times.values))

    base_dict = dict(zip(diag_agg.pat_key, diag_agg[TIME_UNIT]))
    base_dict.update(max_dict)
    diag_agg[TIME_UNIT] = [base_dict[id] for id in diag_agg.pat_key]

    # Merging diagnoses with the rest of the columns
    agg_all = tp.merge_all([agg_merged, diag_agg], on=['pat_key', TIME_UNIT])
    agg_all.rename({'ftrs': 'diag'}, axis=1, inplace=True)

    # Adding COVID visit indicator
    agg_all['covid_visit'] = [covid_dict[id] for id in agg_all.pat_key]

    # And adding medrec key
    agg_all['medrec_key'] = [medrec_dict[id] for id in agg_all.pat_key]

    # Reordering the columns
    agg_all = agg_all[[
        'medrec_key',
        'pat_key',
        TIME_UNIT,
        'vitals',
        'bill',
        'genlab',
        'lab_res',
        'proc',
        'diag',
        'covid_visit',
    ]]

    # Sorting by medrec, pat, and time
    agg_all.sort_values(['medrec_key', 'pat_key', TIME_UNIT], inplace=True)

    # Optionally getting rid of non-COVID patients; i'm sure there's a more
    # efficient way of doing this, but I can't figure it out.
    if COVID_ONLY:
        total_covid = agg_all.groupby('medrec_key')['covid_visit'].sum()
        total_dict = dict(zip(agg_all.medrec_key.unique(), total_covid > 0))
        covid_medrec = [total_dict[id] for id in agg_all.medrec_key]
        agg_all = agg_all.iloc[covid_medrec, :]

    # Writing a sample of the flat file to disk
    samp_ids = agg_all.pat_key.sample(1000)
    agg_samp = agg_all[agg_all.pat_key.isin(samp_ids)]
    agg_samp.to_csv(samp_dir + 'agg_samp.csv', index=False)

    # Writing the flat feature file to disk
    agg_all.to_parquet(parq_dir + 'flat_features.parquet', index=False)

    # And saving the feature dict to disk
    pickle.dump(ftr_dict, open(pkl_dir + 'feature_lookup.pkl', 'wb'))


if __name__ == "__main__":
    t1 = time.time()
    main()
    t2 = time.time()

    print("Time total: {}".format(t2 - t1))<|MERGE_RESOLUTION|>--- conflicted
+++ resolved
@@ -11,12 +11,9 @@
 import numpy as np
 import pandas as pd
 
-<<<<<<< HEAD
 import tools.multi as tm
 import tools.preprocessing as tp
 
-=======
->>>>>>> 997a673f
 # Unit of time to use for aggregation
 TIME_UNIT = 'dfi'
 
@@ -31,7 +28,6 @@
 samp_dir = os.path.join(out_dir, "samples", "")
 
 [os.makedirs(path, exist_ok=True) for path in [parq_dir, pkl_dir, samp_dir]]
-
 
 
 
