--- conflicted
+++ resolved
@@ -8,11 +8,6 @@
 import numpy as np
 import pandas as pd
 from sklearn.feature_extraction.text import CountVectorizer
-<<<<<<< HEAD
-from sklearn.preprocessing import OneHotEncoder
-import tools.preprocessing as tp
-=======
->>>>>>> 1ee41936
 
 # Setting top-level parameters
 MIN_DF = 5
@@ -26,13 +21,7 @@
 WRITE_PARQUET = False
 
 # Setting the directories
-<<<<<<< HEAD
 output_dir = os.path.abspath('../output/') + '/'
-=======
-#output_dir = os.path.abspath('../output/') + '/'
-output_dir = os.path.abspath('./output/') + '/'
-
->>>>>>> 1ee41936
 data_dir = os.path.abspath('../data/data/') + '/'
 targets_dir = os.path.abspath('../data/targets/') + '/'
 pkl_dir = output_dir + 'pkl/'
@@ -48,12 +37,9 @@
 trimmed_seq = pd.read_parquet(output_dir + "parquet/flat_features.parquet")
 
 # %% Filter Denom to those identified in MISA case def
-<<<<<<< HEAD
-trimmed_seq = trimmed_seq[trimmed_seq.medrec_key.isin(misa_data.medrec_key)]
-=======
 if MISA_ONLY:
-    trimmed_seq = trimmed_seq[trimmed_seq.medrec_key.isin(misa_data.medrec_key)]
->>>>>>> 1ee41936
+    trimmed_seq = trimmed_seq[trimmed_seq.medrec_key.isin(
+        misa_data.medrec_key)]
 
 # Determine unique medrec_keys
 n_medrec = trimmed_seq["medrec_key"].nunique()
