--- conflicted
+++ resolved
@@ -1,42 +1,13 @@
 """Support classes and functions for Keras"""
 
+import itertools
+from typing import Tuple
+
+import kerastuner
 import numpy as np
-import pandas as pd
-import itertools
-import pickle as pkl
-import kerastuner
 import tensorflow as tf
-import tensorflow_addons as tfa
-
-from typing import Tuple
-from kerastuner import HyperModel
 from tensorflow import keras as keras
-from tensorflow.keras import backend as K
-from tensorflow.keras.layers import (Dense, Embedding, Input, Multiply,
-                                     Reshape)
 from tensorflow.keras.preprocessing.sequence import pad_sequences
-
-
-def sequence_to_multihot_tensor(y: list):
-
-    max_feat = max([max(val) for val in y])
-
-    y_mat = np.zeros((len(y), max_feat))
-    for row, cols in enumerate(y):
-        for col in cols:
-            y_mat[row, col - 1] = 1
-
-    return tf.convert_to_tensor(y_mat)
-
-
-def sequence_to_onehot_tensor(y: list):
-    max_feat = max([max(val) for val in y])
-
-    feat_ragged = tf.ragged.constant(y)
-
-    feat_one_hot = tf.one_hot(feat_ragged, max_feat)
-
-    return feat_one_hot
 
 
 def create_all_data_gens(
@@ -732,13 +703,8 @@
                                        mask_zero=True,
                                        name="Demographic_Embeddings")(demog_in)
 
-<<<<<<< HEAD
     # Averaging the demographic variable embeddings
     demog_flat = keras.layers.Flatten()(demog_emb)
-=======
-    # Reshaping the demographic variable embeddings
-    demog_avg = keras.layers.Flatten()(demog_emb)
->>>>>>> 5a096e48
 
     # Concatenating the LSTM output and deemographic variable embeddings
     comb = keras.layers.Concatenate()([lstm_layer, demog_flat])
