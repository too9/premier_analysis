--- conflicted
+++ resolved
@@ -33,10 +33,6 @@
 # Calculates the Brier score for multiclass problems
 def brier_score(true, pred):
     n_classes = len(np.unique(true))
-<<<<<<< HEAD
-
-=======
->>>>>>> 0f88ec92
     if n_classes == 2:
         pred = pred.flatten()
         bs = np.sum((pred - true)**2) / true.shape[0]
@@ -85,15 +81,11 @@
     if len(np.unique(true)) > 2:
         # Getting binary metrics for each set of results
         codes = np.unique(true)
-<<<<<<< HEAD
-
-=======
-        
+
         # Softmaxing the probabilities if it hasn't already been done
         if np.sum(pred[0]) > 1:
             pred = np.array([np.exp(p) / np.sum(np.exp(p)) for p in pred])
-        
->>>>>>> 0f88ec92
+
         # Argmaxing for when we have probabilities
         if preds_are_probs:
             auc = roc_auc_score(true, pred, average=average, multi_class='ovr')
@@ -220,30 +212,18 @@
     return out
 
 
-<<<<<<< HEAD
-def jackknife_metrics(targets, guesses, average='weighted'):
-=======
-def jackknife_metrics(targets, 
-                      guesses,
-                      cutpoint=0.5,
-                      average='weighted'):
->>>>>>> 0f88ec92
+def jackknife_metrics(targets, guesses, cutpoint=0.5, average='weighted'):
     # Replicates of the dataset with one row missing from each
     rows = np.array(list(range(targets.shape[0])))
     j_rows = [np.delete(rows, row) for row in rows]
 
     # using a pool to get the metrics across each
-<<<<<<< HEAD
     scores = [
-        clf_metrics(targets[idx], guesses[idx], average=average)
-        for idx in j_rows
+        clf_metrics(targets[idx],
+                    guesses[idx],
+                    cutpoint=cutpoint,
+                    average=average) for idx in j_rows
     ]
-=======
-    scores = [clf_metrics(targets[idx],
-                          guesses[idx],
-                          cutpoint=cutpoint,
-                          average=average) for idx in j_rows]
->>>>>>> 0f88ec92
     scores = pd.concat(scores, axis=0)
     means = scores.mean()
 
@@ -252,7 +232,6 @@
 
 # Calculates bootstrap confidence intervals for an estimator
 class boot_cis:
-<<<<<<< HEAD
     def __init__(self,
                  targets,
                  guesses,
@@ -261,23 +240,9 @@
                  method="bca",
                  interpolation="nearest",
                  average='weighted',
-                 weighted=True,
+                 cutpoint=0.5,
                  mcnemar=False,
                  seed=10221983):
-=======
-    def __init__(
-        self,
-        targets,
-        guesses,
-        n=100,
-        a=0.05,
-        method="bca",
-        interpolation="nearest",
-        average='weighted',
-        cutpoint=0.5,
-        mcnemar=False,
-        seed=10221983):
->>>>>>> 0f88ec92
         # Converting everything to NumPy arrays, just in case
         stype = type(pd.Series())
         if type(targets) == stype:
@@ -286,14 +251,10 @@
             guesses = guesses.values
 
         # Getting the point estimates
-<<<<<<< HEAD
-        stat = clf_metrics(targets, guesses, average=average,
-=======
         stat = clf_metrics(targets,
                            guesses,
                            cutpoint=cutpoint,
                            average=average,
->>>>>>> 0f88ec92
                            mcnemar=mcnemar).transpose()
 
         # Pulling out the column names to pass to the bootstrap dataframes
@@ -311,16 +272,12 @@
 
         # Generating the bootstrap samples and metrics
         boots = [boot_sample(targets, seed=seed) for seed in seeds]
-<<<<<<< HEAD
         scores = [
-            clf_metrics(targets[b], guesses[b], average=average) for b in boots
+            clf_metrics(targets[b],
+                        guesses[b],
+                        cutpoint=cutpoint,
+                        average=average) for b in boots
         ]
-=======
-        scores = [clf_metrics(targets[b], 
-                              guesses[b],
-                              cutpoint=cutpoint,
-                              average=average) for b in boots]
->>>>>>> 0f88ec92
         scores = pd.concat(scores, axis=0)
 
         # Calculating the confidence intervals
@@ -368,14 +325,10 @@
             z0[np.where(np.isinf(z0))[0]] = 0.0
 
             # Estiamating the acceleration factor
-<<<<<<< HEAD
-            j = jackknife_metrics(targets, guesses)
-=======
-            j = jackknife_metrics(targets=targets, 
+            j = jackknife_metrics(targets=targets,
                                   guesses=guesses,
                                   cutpoint=cutpoint,
                                   average=average)
->>>>>>> 0f88ec92
             diffs = j[1] - j[0]
             numer = np.sum(np.power(diffs, 3))
             denom = 6 * np.power(np.sum(np.power(diffs, 2)), 3 / 2)
@@ -629,8 +582,6 @@
     return best_x
 
 
-<<<<<<< HEAD
-=======
 # Converts a boot_cis['cis'] object to a single row
 def merge_cis(df, stats, round=4):
     df = deepcopy(df)
@@ -649,7 +600,6 @@
     return df
 
 
->>>>>>> 0f88ec92
 def unique_combo(c):
     if len(np.intersect1d(c[0], c[1])) == 0:
         return c
