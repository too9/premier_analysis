import pandas as pd
import numpy as np
import os

from sklearn.metrics import confusion_matrix
from sklearn.metrics import roc_auc_score, average_precision_score
from sklearn.model_selection import StratifiedKFold, cross_val_predict
from scipy.stats import binom, chi2, norm
from copy import deepcopy
from multiprocessing import Pool
from copy import deepcopy


# Quick function for thresholding probabilities
def threshold(probs, cutoff=.5):
    return np.array(probs >= cutoff).astype(np.uint8)


# Calculates McNemar's chi-squared statistic
def mcnemar_test(true, pred, cc=True):
    cm = confusion_matrix(true, pred)
    b = int(cm[0, 1])
    c = int(cm[1, 0])
    if cc:
        stat = (abs(b - c) - 1)**2 / (b + c)
    else:
        stat = (b - c)**2 / (b + c)
    p = 1 - chi2(df=1).cdf(stat)
    outmat = np.array([b, c, stat, p]).reshape(-1, 1)
    out = pd.DataFrame(outmat.transpose(), columns=['b', 'c', 'stat', 'pval'])
    return out


# Calculates the Brier score for multiclass problems
def brier_score(true, pred):
    return np.sum((pred - true)**2) / true.shape[0]


# Slim version of clf_metrics
def slim_metrics(df, rules, by=None):
    if by is not None:
        good_idx = np.where(by == 1)[0]
        df = df.iloc[good_idx]
    N = df.shape[0]
    out = np.zeros(shape=(len(rules), 2))
    for i, rule in enumerate(rules):
        out[i, 0] = np.sum(df[rule])
        out[i, 1] = out[i, 0] / N
    out_df = pd.DataFrame(out, columns=['n', 'pct'])
    out_df['rule'] = rules
    out_df = out_df[['rule', 'n', 'pct']]
    return out_df


# Runs basic diagnostic stats on binary (only) predictions
<<<<<<< HEAD
def clf_metrics(true,
                pred,
                round=4,
                average="weighted",
                round_pval=False,
                mcnemar=False,
                preds_are_probs=False,
                cutpoint=0.5,
                mod_name=None):

=======
# Runs basic diagnostic stats on binary (only) predictions
def clf_metrics(true, 
                pred,
                average='weighted',
                preds_are_probs=False,
                cutpoint=0.5,
                mod_name=None,
                round=4,
                round_pval=False,
                mcnemar=False):
    '''Runs basic diagnostic stats on binary (only) predictions'''
>>>>>>> 997a673f
    # Converting pd.Series to np.array
    stype = type(pd.Series())
    if type(pred) == stype:
        pred = pred.values
    if type(true) == stype:
        true = true.values
<<<<<<< HEAD

=======
    
>>>>>>> 997a673f
    # Optional exit for doing averages with multiclass/label inputs
    if len(np.unique(true)) > 2:
        # Getting binary metrics for each set of results
        codes = np.unique(true)
        if type(codes[0]) != type(int(0)):
            y = [
                np.array([doc == code for doc in true], dtype=np.uint8)
                for code in codes
            ]
            y_ = [
                np.array([doc == code for doc in pred], dtype=np.uint8)
                for code in codes
            ]
        else:
            y = [np.array(true == code, dtype=np.uint8) for code in codes]
            y_ = [np.array(pred == code, dtype=np.uint8) for code in codes]
<<<<<<< HEAD

        # Getting the binry stats for each column
        stats = [
            clf_metrics(y[i], y_[i], round=16, mod_name=mod_name)
            for i in range(len(y))
        ]
=======
        
        stats = [clf_metrics(y[i], y_[i], round=16) for i in range(len(y))]
>>>>>>> 997a673f
        stats = pd.concat(stats, axis=0)
        stats.fillna(0, inplace=True)
        cols = stats.columns.values

        # Calculating the averaged metrics
        if average == 'weighted':
            weighted = np.average(stats, 
                                  weights=stats.true_prev,
                                  axis=0)
            out = pd.DataFrame(weighted).transpose()
            out.columns = cols
        elif average == 'macro':
            out = pd.DataFrame(stats.mean()).transpose()
        elif average == 'micro':
            out = clf_metrics(np.concatenate(y), np.concatenate(y_))

        # Rounding things off
        out = out.round(4)
        out.iloc[:, 0:4] = out.iloc[:, 0:4].round()
        out.iloc[:, 12:15] = out.iloc[:, 12:15].round()
<<<<<<< HEAD

        return out

    # For the binary case, if the predictions are scores, use them to calculate
    # AUC, average precision, and Brier score
=======
        
        if mod_name is not None:
            out['model'] = mod_name
        
        return out
    
    # Thresholding the probabilities, if provided
>>>>>>> 997a673f
    if preds_are_probs:
        auc = roc_auc_score(true, pred)
        brier = brier_score(true, pred)
        ap = average_precision_score(true, pred)
        pred = threshold(pred, cutpoint)
<<<<<<< HEAD

    # Constructing the 2x2 table with the class predictions
=======
    else:
        brier = np.round(brier_score(true, pred), round)
    
    # Constructing the 2x2 table
>>>>>>> 997a673f
    confmat = confusion_matrix(true, pred)
    tp = confmat[1, 1]
    fp = confmat[0, 1]
    tn = confmat[0, 0]
    fn = confmat[1, 0]

    # Calculating the main binary metrics
    ppv = np.round(tp / (tp + fp), round) if tp + fp > 0 else 0
    sens = np.round(tp / (tp + fn), round) if tp + fn > 0 else 0
    spec = np.round(tn / (tn + fp), round) if tn + fp > 0 else 0
    npv = np.round(tn / (tn + fn), round) if tn + fn > 0 else 0
    f1 = np.round(2 * (sens * ppv) /
                  (sens + ppv), round) if sens + ppv != 0 else 0

    # Calculating the Matthews correlation coefficient
    mcc_num = ((tp * tn) - (fp * fn))
    mcc_denom = np.sqrt(((tp + fp) * (tp + fn) * (tn + fp) * (tn + fn)))
    mcc = mcc_num / mcc_denom if mcc_denom != 0 else 0

    # Calculating Youden's J and the Brier score
    j = sens + spec - 1
<<<<<<< HEAD
    brier = np.round(brier_score(true, pred), round)

=======
    
>>>>>>> 997a673f
    # Rolling everything so far into a dataframe
    outmat = np.array(
        [tp, fp, tn, fn, sens, spec, ppv, npv, j, f1, mcc,
         brier]).reshape(-1, 1)
    out = pd.DataFrame(outmat.transpose(),
<<<<<<< HEAD
                       columns=[
                           'tp', 'fp', 'tn', 'fn', 'sens', 'spec', 'ppv',
                           'npv', 'j', 'f1', 'mcc', 'brier'
                       ])

    # Adding score-based measures, if available
=======
                       columns=['tp', 'fp', 'tn', 
                                'fn', 'sens', 'spec', 'ppv',
                                'npv', 'j', 'f1', 'mcc', 'brier'])
    
    # Optionally tacking on stats from the raw probabilities
>>>>>>> 997a673f
    if preds_are_probs:
        out['auc'] = auc
        out['ap'] = ap

    # Calculating some additional measures based on positive calls
    true_prev = int(np.sum(true == 1))
    pred_prev = int(np.sum(pred == 1))
    abs_diff = (true_prev - pred_prev) * -1
    rel_diff = np.round(abs_diff / true_prev, round)
    if mcnemar:
        pval = mcnemar_test(true, pred).pval[0]
        if round_pval:
            pval = np.round(pval, round)
    count_outmat = np.array([true_prev, pred_prev, abs_diff,
                             rel_diff]).reshape(-1, 1)
    count_out = pd.DataFrame(
        count_outmat.transpose(),
        columns=['true_prev', 'pred_prev', 'prev_diff', 'rel_prev_diff'])
    out = pd.concat([out, count_out], axis=1)

    # Optionally dropping the mcnemar p-val
    if mcnemar:
        out['mcnemar'] = pval
<<<<<<< HEAD

    # And optionally adding the model name
=======
    
    # And finally tacking on the model name
>>>>>>> 997a673f
    if mod_name is not None:
        out['model'] = mod_name

    return out


<<<<<<< HEAD
# Performs either macro or weighted macro averaging of clf_metrics
def macro_clf_metrics(targets,
                      guesses,
                      by,
                      weighted=True,
                      round=4,
                      p_method='harmonic',
                      mcnemar=True):
    # Column groups for rounding later
    count_cols = ['tp', 'fp', 'tn', 'fn']
    prev_cols = ['true_prev', 'pred_prev', 'prev_diff']

    # Getting the indices for each group
    n = len(targets)
    group_names = np.unique(by)
    n_groups = len(group_names)
    group_idx = [np.where(by == group)[0] for group in group_names]
    group_counts = np.array([len(idx) for idx in group_idx])

    # Calculating the groupwise statistics
    group_stats = [
        clf_metrics(targets[idx], guesses[idx], mcnemar=mcnemar)
        for idx in group_idx
    ]

    # Casting the basic counts as proportions
    for i, df in enumerate(group_stats):
        df[count_cols] /= group_counts[i]
        df[prev_cols] /= group_counts[i]

    group_stats = pd.concat(group_stats, axis=0)

    # Calculating the weights
    if weighted:
        w = np.array(group_counts / n)
    else:
        w = np.repeat(1 / n_groups, n_groups)

    # Calculating the mean values
    averages = np.average(group_stats, axis=0, weights=w)
    avg_stats = pd.DataFrame(averages).transpose()
    avg_stats.columns = group_stats.columns.values

    # Converting the count metrics back to integers
    avg_stats[count_cols] *= n
    avg_stats[count_cols] = avg_stats[count_cols].astype(int)
    avg_stats[prev_cols] *= n
    avg_stats.rel_prev_diff = avg_stats.prev_diff / avg_stats.true_prev

    # Rounding off the floats
    float_cols = ['sens', 'spec', 'npv', 'ppv', 'j', 'f1', 'brier']
    avg_stats[float_cols] = avg_stats[float_cols].round(round)
    avg_stats.rel_prev_diff = avg_stats.rel_prev_diff.round(round)

    # Getting the mean of the p-values with either Fisher's method
    # or the harmonic mean method
    if mcnemar:
        avg_stats.mcnemar = average_pvals(group_stats.mcnemar,
                                          w=w,
                                          method=p_method)

    return avg_stats


def average_pvals(p_vals,
                  w=None,
=======
def average_pvals(p_vals, 
                  w=None, 
>>>>>>> 997a673f
                  method='harmonic',
                  smooth=True,
                  smooth_val=1e-7):
    if smooth:
        p = p_vals + smooth_val
    else:
        p = deepcopy(p_vals)
    if method == 'harmonic':
        if w is None:
            w = np.repeat(1 / len(p), len(p))
        p_avg = 1 / np.sum(w / p)
    elif method == 'fisher':
        stat = -2 * np.sum(np.log(p))
        p_avg = 1 - chi2(df=1).cdf(stat)
    return p_avg


# Generates bootstrap indices of a dataset with the option
# to stratify by one of the (binary-valued) variables
def boot_sample(df, by=None, size=None, seed=None, return_df=False):

    # Setting the random states for the samples
    if seed is None:
        seed = np.random.randint(1, 1e6, 1)[0]
    np.random.seed(seed)

    # Getting the sample size
    if size is None:
        size = df.shape[0]

    # Sampling across groups, if group is unspecified
    if by is None:
        np.random.seed(seed)
        idx = range(size)
        boot = np.random.choice(idx, size=size, replace=True)

    # Sampling by group, if group has been specified
    else:
        levels = np.unique(by)
        level_idx = [np.where(by == level)[0] for level in levels]
        boot = np.random.choice(level_idx, size=len(levels), replace=True)
        boot = np.concatenate(boot).ravel()

    if not return_df:
        return boot
    else:
        return df.iloc[boot, :]


def diff_boot_cis(ref,
                  comp,
                  a=0.05,
                  abs_diff=False,
                  method='bca',
                  interpolation='nearest'):
    # Quick check for a valid estimation method
    methods = ['pct', 'diff', 'bca']
    assert method in methods, 'Method must be pct, diff, or bca.'

    # Pulling out the original estiamtes
    ref_stat = pd.Series(ref.cis.stat.drop('true_prev').values)
    ref_scores = ref.scores.drop('true_prev', axis=1)
    comp_stat = pd.Series(comp.cis.stat.drop('true_prev').values)
    comp_scores = comp.scores.drop('true_prev', axis=1)

    # Optionally Reversing the order of comparison
    diff_scores = comp_scores - ref_scores
    diff_stat = comp_stat - ref_stat

    # Setting the quantiles to retrieve
    lower = (a / 2) * 100
    upper = 100 - lower

    # Calculating the percentiles
    if method == 'pct':
        cis = np.nanpercentile(diff_scores,
                               q=(lower, upper),
                               interpolation=interpolation,
                               axis=0)
        cis = pd.DataFrame(cis.transpose())

    elif method == 'diff':
        diffs = diff_stat.values.reshape(1, -1) - diff_scores
        percents = np.nanpercentile(diffs,
                                    q=(lower, upper),
                                    interpolation=interpolation,
                                    axis=0)
        lower_bound = pd.Series(diff_stat + percents[0])
        upper_bound = pd.Series(diff_stat + percents[1])
        cis = pd.concat([lower_bound, upper_bound], axis=1)

    elif method == 'bca':
        # Removing true prevalence from consideration to avoid NaNs
        ref_j_means = ref.jack[1].drop('true_prev')
        ref_j_scores = ref.jack[0].drop('true_prev', axis=1)
        comp_j_means = comp.jack[1].drop('true_prev')
        comp_j_scores = comp.jack[0].drop('true_prev', axis=1)

        # Calculating the bias-correction factor
        n = ref.scores.shape[0]
        stat_vals = diff_stat.transpose().values.ravel()
        n_less = np.sum(diff_scores < stat_vals, axis=0)
        p_less = n_less / n
        z0 = norm.ppf(p_less)

        # Fixing infs in z0
        z0[np.where(np.isinf(z0))[0]] = 0.0

        # Estiamating the acceleration factor
        j_means = comp_j_means - ref_j_means
        j_scores = comp_j_scores - ref_j_scores
        diffs = j_means - j_scores
        numer = np.sum(np.power(diffs, 3))
        denom = 6 * np.power(np.sum(np.power(diffs, 2)), 3 / 2)

        # Getting rid of 0s in the denominator
        zeros = np.where(denom == 0)[0]
        for z in zeros:
            denom[z] += 1e-6

        acc = numer / denom

        # Calculating the bounds for the confidence intervals
        zl = norm.ppf(a / 2)
        zu = norm.ppf(1 - (a / 2))
        lterm = (z0 + zl) / (1 - acc * (z0 + zl))
        uterm = (z0 + zu) / (1 - acc * (z0 + zu))
        lower_q = norm.cdf(z0 + lterm) * 100
        upper_q = norm.cdf(z0 + uterm) * 100

        # Returning the CIs based on the adjusted quantiles
        cis = [
            np.nanpercentile(diff_scores.iloc[:, i],
                             q=(lower_q[i], upper_q[i]),
                             interpolation=interpolation,
                             axis=0) for i in range(len(lower_q))
        ]
        cis = pd.DataFrame(cis, columns=['lower', 'upper'])

    cis = pd.concat([ref_stat, comp_stat, diff_stat, cis], axis=1)
    cis = cis.set_index(ref_scores.columns.values)
    cis.columns = ['ref', 'comp', 'd', 'lower', 'upper']

    return cis


def grid_metrics(targets,
                 guesses,
                 step=.01,
                 min=0.0,
                 max=1.0,
                 by='f1',
                 average='binary',
                 counts=True):
    cutoffs = np.arange(min, max, step)
    if len((guesses.shape)) == 2:
        if guesses.shape[1] == 1:
            guesses = guesses.flatten()
        else:
            guesses = guesses[:, 1]
    if average == 'binary':
        scores = []
        for _, cutoff in enumerate(cutoffs):
            threshed = threshold(guesses, cutoff)
            stats = clf_metrics(targets, threshed)
            stats['cutoff'] = pd.Series(cutoff)
            scores.append(stats)

    return pd.concat(scores, axis=0)


def roc_cis(rocs, alpha=0.05, round=2):
    # Getting the quantiles to make CIs
    lq = (alpha / 2) * 100
    uq = (1 - (alpha / 2)) * 100
    fprs = np.concatenate([roc[0] for roc in rocs], axis=0)
    tprs = np.concatenate([roc[1] for roc in rocs], axis=0)
    roc_arr = np.concatenate(
        [fprs.reshape(-1, 1), tprs.reshape(-1, 1)], axis=1)
    roc_df = pd.DataFrame(roc_arr, columns=['fpr', 'tpr'])
    roc_df.fpr = roc_df.fpr.round(round)
    unique_fprs = roc_df.fpr.unique()
    fpr_idx = [np.where(roc_df.fpr == fpr)[0] for fpr in unique_fprs]
    tpr_quants = [
        np.percentile(roc_df.tpr[idx], q=(lq, 50, uq)) for idx in fpr_idx
    ]
    tpr_quants = np.vstack(tpr_quants)
    quant_arr = np.concatenate([unique_fprs.reshape(-1, 1), tpr_quants],
                               axis=1)
    quant_df = pd.DataFrame(quant_arr,
                            columns=['fpr', 'lower', 'med', 'upper'])
    quant_df = quant_df.sort_values('fpr')
    return quant_df


# Returns the maximum value of metric X that achieves a value of
# at least yval on metric Y
def x_at_y(x, y, yval, grid):
    y = np.array(grid[y])
    x = np.array(grid[x])
    assert np.sum(y >= yval) > 0, 'No y vals meet the minimum'
    good_y = np.where(y >= yval)[0]
    best_x = np.max(x[good_y])
    return best_x


# Converts a boot_cis['cis'] object to a single row
def merge_cis(df, stats, round=4):
    df = deepcopy(df)
    for stat in stats:
        lower = stat + '.lower'
        upper = stat + '.upper'
        new = stat + '.ci'
        l = df[lower].values.round(round)
        u = df[upper].values.round(round)
        strs = [
            pd.Series('(' + str(l[i]) + ', ' + str(u[i]) + ')')
            for i in range(df.shape[0])
        ]
        df[new] = pd.concat(strs, axis=0)
        df = df.drop([lower, upper], axis=1)
    return df


def unique_combo(c):
    if len(np.intersect1d(c[0], c[1])) == 0:
        return c
    else:
        return None


def prop_table(y, pred, axis=0, round=2):
    tab = pd.crosstab(y, pred)
    if axis == 1:
        tab = tab.transpose()
        out = tab / np.sum(tab, axis=0)
        out = out.transpose()
    else:
        out = tab / np.sum(tab, axis=0)
    if round is not None:
        out = np.round(out, round)
    return out


def risk_ratio(y, pred, round=2):
    props = np.array(prop_table(y, pred, round=None))
    rr = props[1, 1] / props[1, 0]
    if round is not None:
        rr = np.round(rr, round)
    return rr


def odds_ratio(y, pred, round=2):
    tab = np.array(pd.crosstab(y, pred))
    OR = (tab[0, 0] * tab[1, 1]) / (tab[1, 0] * tab[0, 1])
    if round is not None:
        OR = np.round(OR, round)
    return OR


def write_stats(stats, outcome, stats_dir='output/analysis/'):
    stats_filename = outcome + '_stats.csv'
    if stats_filename in os.listdir(stats_dir):
        stats_df = pd.read_csv(stats_dir + stats_filename)
        stats_df = pd.concat([stats_df, stats], axis=0)
        stats_df.to_csv(stats_dir + stats_filename, index=False)
    else:
        stats.to_csv(stats_dir + stats_filename, index=False)
    return


def write_preds(preds,
                outcome,
                mod_name,
                probs=None,
                test_idx=None,
                output_dir='output/',
                stats_folder='analysis/'):
    stats_dir = output_dir + stats_folder
    preds_filename = outcome + '_preds.csv'
    if preds_filename in os.listdir(stats_dir):
        preds_df = pd.read_csv(stats_dir + preds_filename)
    else:
        assert test_idx is not None
        preds_df = pd.read_csv(output_dir + outcome + '_cohort.csv')
        preds_df = preds_df.iloc[test_idx, :]

    preds_df[mod_name + '_pred'] = preds
    if probs is not None:
        preds_df[mod_name + '_prob'] = probs
    preds_df.to_csv(stats_dir + preds_filename, index=False)
    return<|MERGE_RESOLUTION|>--- conflicted
+++ resolved
@@ -53,19 +53,6 @@
 
 
 # Runs basic diagnostic stats on binary (only) predictions
-<<<<<<< HEAD
-def clf_metrics(true,
-                pred,
-                round=4,
-                average="weighted",
-                round_pval=False,
-                mcnemar=False,
-                preds_are_probs=False,
-                cutpoint=0.5,
-                mod_name=None):
-
-=======
-# Runs basic diagnostic stats on binary (only) predictions
 def clf_metrics(true, 
                 pred,
                 average='weighted',
@@ -76,18 +63,13 @@
                 round_pval=False,
                 mcnemar=False):
     '''Runs basic diagnostic stats on binary (only) predictions'''
->>>>>>> 997a673f
     # Converting pd.Series to np.array
     stype = type(pd.Series())
     if type(pred) == stype:
         pred = pred.values
     if type(true) == stype:
         true = true.values
-<<<<<<< HEAD
-
-=======
-    
->>>>>>> 997a673f
+    
     # Optional exit for doing averages with multiclass/label inputs
     if len(np.unique(true)) > 2:
         # Getting binary metrics for each set of results
@@ -104,17 +86,8 @@
         else:
             y = [np.array(true == code, dtype=np.uint8) for code in codes]
             y_ = [np.array(pred == code, dtype=np.uint8) for code in codes]
-<<<<<<< HEAD
-
-        # Getting the binry stats for each column
-        stats = [
-            clf_metrics(y[i], y_[i], round=16, mod_name=mod_name)
-            for i in range(len(y))
-        ]
-=======
         
         stats = [clf_metrics(y[i], y_[i], round=16) for i in range(len(y))]
->>>>>>> 997a673f
         stats = pd.concat(stats, axis=0)
         stats.fillna(0, inplace=True)
         cols = stats.columns.values
@@ -135,13 +108,6 @@
         out = out.round(4)
         out.iloc[:, 0:4] = out.iloc[:, 0:4].round()
         out.iloc[:, 12:15] = out.iloc[:, 12:15].round()
-<<<<<<< HEAD
-
-        return out
-
-    # For the binary case, if the predictions are scores, use them to calculate
-    # AUC, average precision, and Brier score
-=======
         
         if mod_name is not None:
             out['model'] = mod_name
@@ -149,21 +115,15 @@
         return out
     
     # Thresholding the probabilities, if provided
->>>>>>> 997a673f
     if preds_are_probs:
         auc = roc_auc_score(true, pred)
         brier = brier_score(true, pred)
         ap = average_precision_score(true, pred)
         pred = threshold(pred, cutpoint)
-<<<<<<< HEAD
-
-    # Constructing the 2x2 table with the class predictions
-=======
     else:
         brier = np.round(brier_score(true, pred), round)
     
     # Constructing the 2x2 table
->>>>>>> 997a673f
     confmat = confusion_matrix(true, pred)
     tp = confmat[1, 1]
     fp = confmat[0, 1]
@@ -185,31 +145,17 @@
 
     # Calculating Youden's J and the Brier score
     j = sens + spec - 1
-<<<<<<< HEAD
-    brier = np.round(brier_score(true, pred), round)
-
-=======
-    
->>>>>>> 997a673f
+    
     # Rolling everything so far into a dataframe
     outmat = np.array(
         [tp, fp, tn, fn, sens, spec, ppv, npv, j, f1, mcc,
          brier]).reshape(-1, 1)
     out = pd.DataFrame(outmat.transpose(),
-<<<<<<< HEAD
-                       columns=[
-                           'tp', 'fp', 'tn', 'fn', 'sens', 'spec', 'ppv',
-                           'npv', 'j', 'f1', 'mcc', 'brier'
-                       ])
-
-    # Adding score-based measures, if available
-=======
                        columns=['tp', 'fp', 'tn', 
                                 'fn', 'sens', 'spec', 'ppv',
                                 'npv', 'j', 'f1', 'mcc', 'brier'])
     
     # Optionally tacking on stats from the raw probabilities
->>>>>>> 997a673f
     if preds_are_probs:
         out['auc'] = auc
         out['ap'] = ap
@@ -233,90 +179,16 @@
     # Optionally dropping the mcnemar p-val
     if mcnemar:
         out['mcnemar'] = pval
-<<<<<<< HEAD
-
-    # And optionally adding the model name
-=======
     
     # And finally tacking on the model name
->>>>>>> 997a673f
     if mod_name is not None:
         out['model'] = mod_name
 
     return out
 
 
-<<<<<<< HEAD
-# Performs either macro or weighted macro averaging of clf_metrics
-def macro_clf_metrics(targets,
-                      guesses,
-                      by,
-                      weighted=True,
-                      round=4,
-                      p_method='harmonic',
-                      mcnemar=True):
-    # Column groups for rounding later
-    count_cols = ['tp', 'fp', 'tn', 'fn']
-    prev_cols = ['true_prev', 'pred_prev', 'prev_diff']
-
-    # Getting the indices for each group
-    n = len(targets)
-    group_names = np.unique(by)
-    n_groups = len(group_names)
-    group_idx = [np.where(by == group)[0] for group in group_names]
-    group_counts = np.array([len(idx) for idx in group_idx])
-
-    # Calculating the groupwise statistics
-    group_stats = [
-        clf_metrics(targets[idx], guesses[idx], mcnemar=mcnemar)
-        for idx in group_idx
-    ]
-
-    # Casting the basic counts as proportions
-    for i, df in enumerate(group_stats):
-        df[count_cols] /= group_counts[i]
-        df[prev_cols] /= group_counts[i]
-
-    group_stats = pd.concat(group_stats, axis=0)
-
-    # Calculating the weights
-    if weighted:
-        w = np.array(group_counts / n)
-    else:
-        w = np.repeat(1 / n_groups, n_groups)
-
-    # Calculating the mean values
-    averages = np.average(group_stats, axis=0, weights=w)
-    avg_stats = pd.DataFrame(averages).transpose()
-    avg_stats.columns = group_stats.columns.values
-
-    # Converting the count metrics back to integers
-    avg_stats[count_cols] *= n
-    avg_stats[count_cols] = avg_stats[count_cols].astype(int)
-    avg_stats[prev_cols] *= n
-    avg_stats.rel_prev_diff = avg_stats.prev_diff / avg_stats.true_prev
-
-    # Rounding off the floats
-    float_cols = ['sens', 'spec', 'npv', 'ppv', 'j', 'f1', 'brier']
-    avg_stats[float_cols] = avg_stats[float_cols].round(round)
-    avg_stats.rel_prev_diff = avg_stats.rel_prev_diff.round(round)
-
-    # Getting the mean of the p-values with either Fisher's method
-    # or the harmonic mean method
-    if mcnemar:
-        avg_stats.mcnemar = average_pvals(group_stats.mcnemar,
-                                          w=w,
-                                          method=p_method)
-
-    return avg_stats
-
-
-def average_pvals(p_vals,
-                  w=None,
-=======
 def average_pvals(p_vals, 
                   w=None, 
->>>>>>> 997a673f
                   method='harmonic',
                   smooth=True,
                   smooth_val=1e-7):
