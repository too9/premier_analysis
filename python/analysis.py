--- conflicted
+++ resolved
@@ -1,11 +1,7 @@
-<<<<<<< HEAD
+'''This script generates bootstrap CIs for the models and metrics'''
 import argparse
 import os
-=======
-'''This script generates bootstrap CIs for the models and metrics'''
->>>>>>> 0f88ec92
 
-import numpy as np
 import pandas as pd
 import pickle
 import os
@@ -35,7 +31,6 @@
                         default=["misa_pt", "multi_class", "death"],
                         nargs="+",
                         choices=["misa_pt", "multi_class", "death"],
-                        
                         help="which outcome to compute CIs for (default: all)")
 
     args = parser.parse_args()
@@ -77,72 +72,27 @@
                 with open(probs_dir + mod_prob_file, 'rb') as f:
                     probs_dict = pickle.load(f)
 
-                    guesses = probs_dict["probs"]
+                    cutpoint = probs_dict['cutpoint']
+                    guesses = probs_dict['probs']
             else:
                 # Otherwise the probs will be in the excel file
-                guesses = preds[mod + '_pred']
+                cutpoint = 0.5
+                guesses = pred_dfs[i][mod + '_pred']
 
             # Compute CIs model-by-model
-            ci = ta.boot_cis(targets=preds[outcome], guesses=guesses, n=100)
-
+            ci = ta.boot_cis(targets=preds[outcome],
+                             guesses=guesses,
+                             cutpoint=cutpoint,
+                             n=100)
             # Append to outcome CI list
             outcome_cis.append(ci)
 
         # Append all outcome CIs to master list
-        cis.append(ta.merge_ci_list(outcome_cis, mod_names=mods))
+        cis.append(ta.merge_ci_list(outcome_cis, mod_names=mods, round=2))
 
-<<<<<<< HEAD
     # Writing all the confidence intervals to disk
     with pd.ExcelWriter(
             ci_file, mode="a" if os.path.exists(ci_file) else "w") as writer:
         for i, outcome in enumerate(OUTCOME):
             cis[i].to_excel(writer, sheet_name=outcome)
-        writer.save()
-=======
-# Setting the directories
-output_dir = os.path.abspath('output/') + '/'
-stats_dir = output_dir + 'analysis/'
-
-# Importing the predictions
-death_preds = pd.read_csv(stats_dir + 'death_preds.csv')
-multi_preds = pd.read_csv(stats_dir + 'multi_class_preds.csv')
-misa_pt_preds = pd.read_csv(stats_dir + 'misa_pt_preds.csv')
-
-# Setting the models to look at
-mods = ['lgr_d1', 'rf_d1', 'gbc_d1', 'svm_d1', 'dan_d1', 'lstm']
-pred_dfs = [death_preds, multi_preds, misa_pt_preds]
-outcomes = ['death', 'multi_class', 'misa_pt']
-cis = []
-
-# Running the single confidence intervals (this takes a little time)
-probs_dir = stats_dir + 'probs/'
-prob_files = os.listdir(probs_dir)
-for i, outcome in enumerate(outcomes):
-    outcome_cis = []
-    for mod in mods:
-        mod_probs = mod + '_' + outcome + '.pkl'
-        if mod_probs in prob_files:
-            with open(probs_dir + mod_probs, 'rb') as f:
-                prob_dict = pickle.load(f)
-                cutpoint = prob_dict['cutpoint']
-                guesses = prob_dict['probs']    
-        else:
-            cutpoint = 0.5
-            guesses = pred_dfs[i][mod + '_pred']
-        
-        ci = ta.boot_cis(targets=pred_dfs[i][outcome],
-                         guesses=guesses,
-                         cutpoint=cutpoint,
-                         n=100)
-        outcome_cis.append(ci)
-    cis.append(ta.merge_ci_list(outcome_cis, 
-                                mod_names=mods,
-                                round=2))
-
-# Writing the confidence intervals to disk
-writer = pd.ExcelWriter(stats_dir +'cis.xlsx')
-for i, outcome in enumerate(outcomes):
-    cis[i].to_excel(writer, sheet_name=outcome)
-
-writer.save()
->>>>>>> 0f88ec92
+        writer.save()