--- conflicted
+++ resolved
@@ -3,11 +3,8 @@
 
 import numpy as np
 import pandas as pd
-<<<<<<< HEAD
-=======
 import pickle
 import os
->>>>>>> be981115
 
 import tools.analysis as ta
 import tools.multi as tm
@@ -60,13 +57,6 @@
         for mod in mods
     ]
 
-<<<<<<< HEAD
-    # Writing the confidence intervals to disk
-    with pd.ExcelWriter(ci_file, mode = "a" if os.path.exists(ci_file) else "w") as writer:
-        for i, obj in enumerate(cis):
-            obj.cis.to_excel(writer, sheet_name=mods[i])
-        writer.save()
-=======
 # Setting the directories
 output_dir = os.path.abspath('output/') + '/'
 stats_dir = output_dir + 'analysis/'
@@ -105,5 +95,4 @@
 for i, outcome in enumerate(outcomes):
     cis[i].to_excel(writer, sheet_name=outcome)
 
-writer.save()
->>>>>>> be981115
+writer.save()