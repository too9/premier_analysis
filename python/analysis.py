--- conflicted
+++ resolved
@@ -3,11 +3,8 @@
 
 import numpy as np
 import pandas as pd
-<<<<<<< HEAD
-=======
 import pickle
 import os
->>>>>>> be981115
 
 import tools.analysis as ta
 import tools.multi as tm
@@ -18,19 +15,24 @@
 
     parser.add_argument(
         '--day_one',
-        help="Use only first inpatient day's worth of features (DAN only)",
+        help=
+        "Also include models that only evaluated first inpatient day's worth of features",
         dest='day_one',
         action='store_true')
-    parser.add_argument('--all_days',
-                        help="Use all features in lookback period (DAN only)",
-                        dest='day_one',
-                        action='store_false')
+    parser.add_argument(
+        '--all_days',
+        help=
+        "Only compute CIs for models that used all features in lookback period",
+        dest='day_one',
+        action='store_false')
     parser.set_defaults(day_one=True)
     parser.add_argument("--outcome",
                         type=str,
-                        default="misa_pt",
+                        default=["misa_pt", "multi_class", "death"],
+                        nargs="+",
                         choices=["misa_pt", "multi_class", "death"],
-                        help="which outcome to use as the prediction target")
+                        
+                        help="which outcome to compute CIs for (default: all)")
 
     args = parser.parse_args()
 
@@ -41,69 +43,50 @@
     pwd = os.path.abspath(os.path.dirname(__file__))
     output_dir = os.path.join(pwd, "..", "output", "")
     stats_dir = os.path.join(output_dir, "analysis", "")
+    probs_dir = os.path.join(stats_dir, "probs". "")
 
     # Path where the metrics will be written
-    ci_file = os.path.join(stats_dir, OUTCOME + "_cis.xlsx")
+    ci_file = os.path.join(stats_dir, "cis.xlsx")
 
-    # Importing the predictions
-    preds = pd.read_csv(stats_dir + OUTCOME + "_preds.csv")
+    # Checking prob files
+    prob_files = os.listdir(probs_dir)
 
-    # Setting the models to look at
-    mods = ['lgr', 'rf', 'gbc', 'svm', 'dan', 'lstm']
+    cis = []
 
-    if DAY_ONE:
-        mods = [mod + "_d1" for mod in mods if mod != "lstm"]
+    for i, outcome in enumerate(OUTCOME):
+        outcome_cis = []
 
-    # Running the single confidence intervals (this takes a little time)
-    cis = [
-        tm.boot_cis(preds[OUTCOME], preds[mod + '_pred'], n=1000)
-        for mod in mods
-    ]
+        # Importing the predictions
+        preds = pd.read_csv(stats_dir + outcome + '_preds.csv')
 
-<<<<<<< HEAD
-    # Writing the confidence intervals to disk
-    with pd.ExcelWriter(ci_file, mode = "a" if os.path.exists(ci_file) else "w") as writer:
-        for i, obj in enumerate(cis):
-            obj.cis.to_excel(writer, sheet_name=mods[i])
-        writer.save()
-=======
-# Setting the directories
-output_dir = os.path.abspath('output/') + '/'
-stats_dir = output_dir + 'analysis/'
+        # Setting the models to look at
+        mods = ['lgr', 'rf', 'gbc', 'svm', 'dan', 'lstm']
 
-# Importing the predictions
-death_preds = pd.read_csv(stats_dir + 'death_preds.csv')
-multi_preds = pd.read_csv(stats_dir + 'multi_class_preds.csv')
+        if DAY_ONE:
+            mods += [mod + "_d1" for mod in mods if mod != "lstm"]
 
-# Setting the models to look at
-mods = ['lgr_d1', 'rf_d1', 'gbc_d1', 'svm_d1', 'dan_d1']
-pred_dfs = [death_preds, multi_preds]
-outcomes = ['death', 'multi', 'misa_pt']
-cis = []
+        for mod in mods:
+            mod_prob_file = mod + '_' + outcome + '.pkl'
 
-# Running the single confidence intervals (this takes a little time)
-probs_dir = stats_dir + 'probs/'
-prob_files = os.listdir(probs_dir)
-for i, outcome in enumerate(outcomes):
-    outcome_cis = []
-    for mod in mods:
-        mod_probs = mod + '_' + outcome + '.pkl'
-        if mod_probs in prob_files:
-            with open(probs_dir + mod_probs, 'rb') as f:
-                guesses = pickle.load(f)
-        else:
-            guesses = pred_dfs[i][mod + '_pred']
-            
-        ci = ta.boot_cis(targets=pred_dfs[i][outcome],
-                         guesses=guesses,
-                         n=100)
-        pred_cis.append(ci)
-    cis.append(ta.merge_ci_list(outcome_cis, mod_names=mods))
+            if mod_prob_file in prob_files:
+                # In the multi_class case, we've been writing pkls
+                with open(probs_dir + mod_probs, 'rb') as f:
+                    guesses = pickle.load(f)
+            else:
+                # Otherwise the probs will be in the excel file
+                guesses = preds[mod + '_pred']
 
-# Writing the confidence intervals to disk
-writer = pd.ExcelWriter(stats_dir +'cis.xlsx')
-for i, outcome in enumerate(outcomes):
-    cis[i].to_excel(writer, sheet_name=outcome)
+            # Compute CIs model-by-model
+            ci = ta.boot_cis(targets=preds[outcome], guesses=guesses, n=100)
+            # Append to outcome CI list
+            outcome_cis.append(ci)
 
-writer.save()
->>>>>>> be981115
+        # Append all outcome CIs to master list
+        cis.append(ta.merge_ci_list(outcome_cis, mod_names=mods))
+
+    # Writing all the confidence intervals to disk
+    with pd.ExcelWriter(
+            ci_file, mode="a" if os.path.exists(ci_file) else "w") as writer:
+        for i, outcome in enumerate(OUTCOME):
+            cis[i].to_excel(writer, sheet_name=outcome)
+        writer.save()