'''Runs some baseline prediction models on day-1 predictors'''
import argparse
import os
import pickle as pkl
from importlib import reload

import numpy as np
import pandas as pd
<<<<<<< HEAD
=======
import scipy
>>>>>>> 80407676
from scipy.sparse import lil_matrix
from sklearn.ensemble import GradientBoostingClassifier, RandomForestClassifier
from sklearn.linear_model import (Lasso, LogisticRegression, Ridge,
                                  SGDClassifier)
from sklearn.model_selection import train_test_split
from sklearn.svm import LinearSVC

import tools.analysis as ta
import tools.preprocessing as tp

if __name__ == '__main__':
    parser = argparse.ArgumentParser()
    parser.add_argument('--outcome',
                        type=str,
                        default='multi_class',
                        choices=['misa_pt', 'multi_class', 'death'],
                        help='which outcome to use as the prediction target')
    parser.add_argument(
        '--day_one',
        help="Use only first inpatient day's worth of features (DAN only)",
        dest='day_one',
        action='store_true')
    parser.add_argument('--all_days',
                        help="Use all features in lookback period (DAN only)",
                        dest='day_one',
                        action='store_false')
    parser.set_defaults(day_one=True)
    parser.add_argument('--use_demog',
                        type=bool,
                        default=True,
                        help='whether to iclude demographics in the features')
    parser.add_argument('--average',
                        type=str,
                        default='weighted',
                        choices=['micro', 'macro', 'weighted'],
                        help='how to average stats for multiclass predictions')
<<<<<<< HEAD
=======
    parser.add_argument('--out_dir',
                        type=str,
                        default='output/',
                        help='output directory')
    parser.add_argument('--data_dir',
                        type=str,
                        default='..data/data/',
                        help='path to the Premier data')
>>>>>>> 80407676
    parser.add_argument("--test_split",
                        type=float,
                        default=0.2,
                        help="Percentage of total data to use for testing")
    parser.add_argument("--validation_split",
                        type=float,
                        default=0.1,
                        help="Percentage of train data to use for validation")
    parser.add_argument("--rand_seed", type=int, default=2021, help="RNG seed")
    args = parser.parse_args()

    # Setting the globals
    OUTCOME = args.outcome
    USE_DEMOG = args.use_demog
    AVERAGE = args.average
    DAY_ONE_ONLY = args.day_one
    TEST_SPLIT = args.test_split
    VAL_SPLIT = args.validation_split
    RAND = args.rand_seed

    # Setting the directories and importing the data
<<<<<<< HEAD
    pwd = os.path.abspath(os.path.dirname(__file__))
    output_dir = os.path.join(pwd, "..", "output", "")
    data_dir = os.path.join(pwd, "..", "data", "data", "")
    pkl_dir = os.path.join(output_dir, "pkl", "")
    stats_dir = os.path.join(output_dir, "analysis", "")
    probs_dir = os.path.join(stats_dir, "probs", "")

    # Create analysis dirs if it doesn't exist
    [
        os.makedirs(directory, exist_ok=True)
        for directory in [stats_dir, probs_dir, pkl_dir]
    ]
=======
    output_dir = os.path.abspath(args.out_dir) + '/'
    data_dir = os.path.abspath(args.data_dir) + '/'
    pkl_dir = output_dir + "pkl/"
    stats_dir = output_dir + 'analysis/'
>>>>>>> 80407676

    with open(pkl_dir + OUTCOME + "_trimmed_seqs.pkl", "rb") as f:
        inputs = pkl.load(f)

    with open(pkl_dir + "all_ftrs_dict.pkl", "rb") as f:
        vocab = pkl.load(f)

    with open(pkl_dir + "feature_lookup.pkl", "rb") as f:
        all_feats = pkl.load(f)

    with open(pkl_dir + "demog_dict.pkl", "rb") as f:
        demog_dict = pkl.load(f)
        demog_dict = {k: v for v, k in demog_dict.items()}

    # Separating the inputs and labels
    features = [t[0] for t in inputs]
    demog = [t[1] for t in inputs]
    labels = [t[2] for t in inputs]

    # Counts to use for loops and stuff
    n_patients = len(features)
    n_features = np.max(list(vocab.keys()))
    n_classes = len(np.unique(labels))
    binary = n_classes <= 2

    # Converting the labels to an array
    y = np.array(labels, dtype=np.uint8)

    # Optionally limiting the features to only those from the first day
    # of the actual COVID visit
    if DAY_ONE_ONLY:
        features = [l[-1] for l in features]
    else:
        features = [tp.flatten(l) for l in features]

    # Optionally mixing in the demographic features
    if USE_DEMOG:
        new_demog = [[i + n_features for i in l] for l in demog]
        features = [features[i] + new_demog[i] for i in range(n_patients)]
        demog_vocab = {k + n_features: v for k, v in demog_dict.items()}
        vocab.update(demog_vocab)
        n_features = np.max([np.max(l) for l in features])
        all_feats.update({v: v for k, v in demog_dict.items()})

    # Converting the features to a sparse matrix
    mat = lil_matrix((n_patients, n_features + 1))
    for row, cols in enumerate(features):
        mat[row, cols] = 1

    # Converting to csr because the internet said it would be faster
    X = mat.tocsr()

    # Splitting the data
    train, test = train_test_split(range(n_patients),
                                   test_size=TEST_SPLIT,
                                   stratify=y,
                                   random_state=RAND)

    # Doing a validation split for threshold-picking on binary problems
    if binary:
        val, train = train_test_split(train,
                                      test_size=VAL_SPLIT,
                                      stratify=y[train],
                                      random_state=RAND)

    # Fitting a logistic regression to the whole dataset
    lgr = LogisticRegression(max_iter=5000, multi_class='ovr')
    lgr.fit(X, y)
    coef_list = []

    # Sorting the coefficients for
    for i in range(n_classes):
        if not binary:
            exp_coefs = np.exp(lgr.coef_)[i]
        else:
            exp_coefs = np.exp(lgr.coef_)[0]
            i = 1
        top_coef = np.argsort(exp_coefs)[::-1][0:30]
        top_ftrs = [vocab[code] for code in top_coef]
        top_codes = [all_feats[ftr] for ftr in top_ftrs]

        bottom_coef = np.argsort(exp_coefs)[0:30]
        bottom_ftrs = [vocab[code] for code in bottom_coef]
        bottom_codes = [all_feats[ftr] for ftr in bottom_ftrs]

        codes = top_codes + bottom_codes
        coefs = np.concatenate([exp_coefs[top_coef], exp_coefs[bottom_coef]])
        coef_df = pd.DataFrame([codes, coefs]).transpose()
        coef_df.columns = ['feature', 'aOR']
        coef_df.sort_values('aOR', ascending=False, inplace=True)
        coef_list.append(coef_df)

    # Writing the sorted coefficients to Excel
    out_name = OUTCOME + '_lgr_'
    if DAY_ONE_ONLY:
        out_name += 'd1_'

    with pd.ExcelWriter(stats_dir + out_name + 'coefs.xlsx') as writer:
        for i, df in enumerate(coef_list):
            df.to_excel(writer, sheet_name='coef_' + str(i), index=False)

        writer.save()

    # Loading up some models to try
    mods = [
        LogisticRegression(max_iter=5000, multi_class='ovr'),
        RandomForestClassifier(n_estimators=500, n_jobs=-1),
        GradientBoostingClassifier(),
        LinearSVC(class_weight='balanced', max_iter=5000)
    ]
    mod_names = ['lgr', 'rf', 'gbc', 'svm']

    # Turning the crank like a proper data scientist
    for i, mod in enumerate(mods):
        # Fitting the model and setting the name
        mod.fit(X[train], y[train])
        mod_name = mod_names[i]
        if DAY_ONE_ONLY:
            mod_name += '_d1'

        if 'predict_proba' in dir(mod):
            if binary:
                val_probs = mod.predict_proba(X[val])[:, 1]
                val_gm = ta.grid_metrics(y[val], val_probs)
                cutpoint = val_gm.cutoff.values[np.argmax(val_gm.f1)]
                test_probs = mod.predict_proba(X[test])[:, 1]
                test_preds = ta.threshold(test_probs, cutpoint)
                stats = ta.clf_metrics(y[test],
                                       test_probs,
                                       cutpoint=cutpoint,
                                       mod_name=mod_name,
                                       average=args.average)
                ta.write_preds(preds=test_preds,
                               outcome=OUTCOME,
                               mod_name=mod_name,
                               test_idx=test,
                               probs=test_probs)
            else:
                cutpoint = None
                test_probs = mod.predict_proba(X[test])
                test_preds = mod.predict(X[test])
                stats = ta.clf_metrics(y[test],
                                       test_probs,
                                       mod_name=mod_name,
                                       average=args.average)
                ta.write_preds(preds=test_preds,
                               probs=np.max(test_probs, axis=1),
                               outcome=OUTCOME,
                               mod_name=mod_name,
                               test_idx=test)

            # Write out multiclass probs as pkl
            probs_file = mod_name + '_' + OUTCOME + '.pkl'
            prob_out = {'cutpoint': cutpoint, 'probs': test_probs}

            with open(probs_dir + probs_file, 'wb') as f:
                pkl.dump(prob_out, f)

        else:
            test_preds = mod.predict(X[test])
            stats = ta.clf_metrics(y[test],
                                   test_preds,
                                   mod_name=mod_name,
                                   average=args.average)
            ta.write_preds(preds=test_preds,
                           outcome=OUTCOME,
                           mod_name=mod_name,
                           test_idx=test)

        # Saving the results to disk
        ta.write_stats(stats, OUTCOME)<|MERGE_RESOLUTION|>--- conflicted
+++ resolved
@@ -6,10 +6,6 @@
 
 import numpy as np
 import pandas as pd
-<<<<<<< HEAD
-=======
-import scipy
->>>>>>> 80407676
 from scipy.sparse import lil_matrix
 from sklearn.ensemble import GradientBoostingClassifier, RandomForestClassifier
 from sklearn.linear_model import (Lasso, LogisticRegression, Ridge,
@@ -46,17 +42,6 @@
                         default='weighted',
                         choices=['micro', 'macro', 'weighted'],
                         help='how to average stats for multiclass predictions')
-<<<<<<< HEAD
-=======
-    parser.add_argument('--out_dir',
-                        type=str,
-                        default='output/',
-                        help='output directory')
-    parser.add_argument('--data_dir',
-                        type=str,
-                        default='..data/data/',
-                        help='path to the Premier data')
->>>>>>> 80407676
     parser.add_argument("--test_split",
                         type=float,
                         default=0.2,
@@ -78,7 +63,6 @@
     RAND = args.rand_seed
 
     # Setting the directories and importing the data
-<<<<<<< HEAD
     pwd = os.path.abspath(os.path.dirname(__file__))
     output_dir = os.path.join(pwd, "..", "output", "")
     data_dir = os.path.join(pwd, "..", "data", "data", "")
@@ -91,12 +75,6 @@
         os.makedirs(directory, exist_ok=True)
         for directory in [stats_dir, probs_dir, pkl_dir]
     ]
-=======
-    output_dir = os.path.abspath(args.out_dir) + '/'
-    data_dir = os.path.abspath(args.data_dir) + '/'
-    pkl_dir = output_dir + "pkl/"
-    stats_dir = output_dir + 'analysis/'
->>>>>>> 80407676
 
     with open(pkl_dir + OUTCOME + "_trimmed_seqs.pkl", "rb") as f:
         inputs = pkl.load(f)
@@ -156,11 +134,10 @@
                                    random_state=RAND)
 
     # Doing a validation split for threshold-picking on binary problems
-    if binary:
-        val, train = train_test_split(train,
-                                      test_size=VAL_SPLIT,
-                                      stratify=y[train],
-                                      random_state=RAND)
+    train, val = train_test_split(train,
+                                  test_size=VAL_SPLIT,
+                                  stratify=y[train],
+                                  random_state=RAND)
 
     # Fitting a logistic regression to the whole dataset
     lgr = LogisticRegression(max_iter=5000, multi_class='ovr')
