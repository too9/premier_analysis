"""This script merges the feature columns and converts them to ints."""

import pandas as pd
import numpy as np
import cpickle as pkl
import os

from sklearn.feature_extraction.text import CountVectorizer


# Setting top-level parameters
MIN_DF = 5
NO_VITALS = True
PAD_BAGS = False
PAD_SEQS = False
PAD_VAL = 0
MAX_TIME = 225

# Setting the directories
output_dir = os.path.abspath("../output/") + "/"
data_dir = os.path.abspath("../data/data/") + "/"
pkl_dir = output_dir + "pkl/"
ftr_cols = ["vitals", "bill", "genlab", "lab_res", "proc", "diag"]
final_cols = ["covid_visit", "ftrs"]

# Read in the pat and ID tables
pat_df = pd.read_parquet(data_dir + "vw_covid_pat_all/")
id_df = pd.read_parquet(data_dir + "vw_covid_id/")

# Read in the flat feature file
all_features = pd.read_parquet(output_dir + "parquet/flat_features.parquet")

# Determine unique medrec_keys
n_medrec = all_features["medrec_key"].nunique()

# Ensure we're sorted
all_features.sort_values(["medrec_key", "pat_key", "dfi"], inplace=True)

# Trim the sequences
trimmed_seq = all_features.groupby(["medrec_key"]).tail(MAX_TIME)
trimmed_seq.drop_duplicates(inplace=True)

# Optionally drops vitals and genlab from the features
if NO_VITALS:
    ftr_cols = ["bill", "lab_res", "proc", "diag"]

# Combining the separate feature columns into one
trimmed_seq["ftrs"] = (
    trimmed_seq[ftr_cols].astype(str).replace(["None", "nan"], "").agg(" ".join, axis=1)
)

# Fitting the vectorizer to the features
ftrs = [doc for doc in trimmed_seq.ftrs]
vec = CountVectorizer(ngram_range=(1, 1), min_df=MIN_DF, binary=True)
vec.fit(ftrs)
vocab = vec.vocabulary_

# Saving the index 0 for padding
for k in vocab.keys():
    vocab[k] += 1

# Saving the updated vocab to disk
with open(pkl_dir + "all_ftrs_dict.pkl", "wb") as f:
    pkl.dump(vocab, f)
    f.close()

# Converting the bags of feature strings to integers
int_ftrs = [[vocab[k] for k in doc.split() if k in vocab.keys()] for doc in ftrs]
trimmed_seq["int_ftrs"] = int_ftrs

# list of integer sequence arrays split by medrec_key
int_seqs = [df.values for _, df in trimmed_seq.groupby("medrec_key")["int_ftrs"]]

# Converting to a nested list to keep things clean
seq_gen = [[seq for seq in medrec] for medrec in int_seqs]

# Optionally padding the sequence of visits
if PAD_SEQS:
    seq_gen = [l + [[PAD_VAL]] * (MAX_TIME - len(l)) for l in seq_gen]

# Starting to construct the labels part 1: figuring out which visit
# were covid visits, and which patients have no covid visits (post-trim)
cv_dict = dict(zip(pat_df.pat_key, pat_df.covid_visit))
cv_pats = [
    [cv_dict[pat_key] for pat_key in np.unique(seq.values)]
    for _, seq in trimmed_seq.groupby("medrec_key").pat_key
]
no_covid = np.where([np.sum(doc) == 0 for doc in cv_pats])[0]

# Removing the non-covid patients from seq_gen, cv_pats, and trimmed_seq
for n in no_covid:
    del cv_pats[n]
    del seq_gen[n]
    medrec = trimmed_seq.medrec_key[n]
    trimmed_seq.drop(
        trimmed_seq[trimmed_seq.medrec_key == medrec].index, axis=0, inplace=True
    )

# Sanity check
assert len(cv_pats) == len(seq_gen) == trimmed_seq.medrec_key.nunique()

<<<<<<< HEAD
# Figuring out which visits were first and last covid visits
cv_idx = [np.where(np.array(arr) == 1)[0] for arr in cv_pats]
first = [np.min(arr) for arr in cv_idx]
last = [np.max(arr) for arr in cv_idx]

=======
>>>>>>> 157b100f
# Part 2: figuring out how many feature bagsin each sequence belong
# to each visit
pat_lengths = trimmed_seq.groupby(["medrec_key", "pat_key"]).pat_key.count()
pat_lengths = [[n for n in df.values] for _, df in pat_lengths.groupby("medrec_key")]

# Part 3: Figuring out whether a patient died after a visit
died = np.array(
    ["EXPIRED" in status for status in pat_df.disc_status_desc], dtype=np.uint8
)
death_dict = dict(zip(pat_df.pat_key, died))
pat_deaths = [
    [death_dict[id] for id in np.unique(df.values)]
    for _, df in trimmed_seq.groupby("medrec_key").pat_key
]
<<<<<<< HEAD

# Rolling things up into a dict for easier saving
pat_dict = {
    "cv_pats": cv_pats,
    "cv_idx": cv_idx,
    "first_cv": first,
    "last_cv": last,
    "pat_lengths": pat_lengths,
    "pat_deaths": pat_deaths,
}

=======

# Rolling things up into a dict for easier saving
pat_dict = {"cv_pats": cv_pats, "pat_lengths": pat_lengths, "pat_deaths": pat_deaths}

>>>>>>> 157b100f
# Pickling the sequences of visits for loading in the modeling script
pkl.dump(seq_gen, open(pkl_dir + "int_seqs.pkl", "wb"))
pkl.dump(pat_dict, open(pkl_dir + "pat_data.pkl", "wb"))<|MERGE_RESOLUTION|>--- conflicted
+++ resolved
@@ -99,14 +99,6 @@
 # Sanity check
 assert len(cv_pats) == len(seq_gen) == trimmed_seq.medrec_key.nunique()
 
-<<<<<<< HEAD
-# Figuring out which visits were first and last covid visits
-cv_idx = [np.where(np.array(arr) == 1)[0] for arr in cv_pats]
-first = [np.min(arr) for arr in cv_idx]
-last = [np.max(arr) for arr in cv_idx]
-
-=======
->>>>>>> 157b100f
 # Part 2: figuring out how many feature bagsin each sequence belong
 # to each visit
 pat_lengths = trimmed_seq.groupby(["medrec_key", "pat_key"]).pat_key.count()
@@ -121,24 +113,10 @@
     [death_dict[id] for id in np.unique(df.values)]
     for _, df in trimmed_seq.groupby("medrec_key").pat_key
 ]
-<<<<<<< HEAD
-
-# Rolling things up into a dict for easier saving
-pat_dict = {
-    "cv_pats": cv_pats,
-    "cv_idx": cv_idx,
-    "first_cv": first,
-    "last_cv": last,
-    "pat_lengths": pat_lengths,
-    "pat_deaths": pat_deaths,
-}
-
-=======
 
 # Rolling things up into a dict for easier saving
 pat_dict = {"cv_pats": cv_pats, "pat_lengths": pat_lengths, "pat_deaths": pat_deaths}
 
->>>>>>> 157b100f
 # Pickling the sequences of visits for loading in the modeling script
 pkl.dump(seq_gen, open(pkl_dir + "int_seqs.pkl", "wb"))
 pkl.dump(pat_dict, open(pkl_dir + "pat_data.pkl", "wb"))