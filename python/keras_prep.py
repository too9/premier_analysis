--- conflicted
+++ resolved
@@ -1,4 +1,4 @@
-'''This script merges the feature columns and converts them to ints.'''
+"""This script merges the feature columns and converts them to ints."""
 
 import pandas as pd
 import numpy as np
@@ -7,12 +7,8 @@
 
 from sklearn.feature_extraction.text import CountVectorizer
 
-<<<<<<< HEAD
-# Setting up top-level parameters
-=======
 
 # Setting top-level parameters
->>>>>>> d020bb78
 MIN_DF = 5
 NO_VITALS = True
 PAD_BAGS = False
@@ -20,54 +16,42 @@
 PAD_VAL = 0
 MAX_TIME = 225
 
-<<<<<<< HEAD
-# Setting up the directories
-output_dir = os.path.abspath('output/') + '/'
-data_dir = os.path.abspath('data/data/') + '/'
-=======
 # Setting the directories
-output_dir = os.path.abspath('../output/') + '/'
-data_dir = os.path.abspath('../data/data/') + '/'
->>>>>>> d020bb78
-pkl_dir = output_dir + 'pkl/'
-ftr_cols = ['vitals', 'bill', 'genlab',
-            'lab_res', 'proc', 'diag']
-final_cols = ['covid_visit', 'ftrs']
+output_dir = os.path.abspath("../output/") + "/"
+data_dir = os.path.abspath("../data/data/") + "/"
+pkl_dir = output_dir + "pkl/"
+ftr_cols = ["vitals", "bill", "genlab", "lab_res", "proc", "diag"]
+final_cols = ["covid_visit", "ftrs"]
 
 # Read in the pat and ID tables
-pat_df = pd.read_parquet(data_dir + 'vw_covid_pat_all/')
-id_df = pd.read_parquet(data_dir + 'vw_covid_id/') 
+pat_df = pd.read_parquet(data_dir + "vw_covid_pat_all/")
+id_df = pd.read_parquet(data_dir + "vw_covid_id/")
 
 # Read in the flat feature file
-all_features = pd.read_parquet(output_dir + 'parquet/flat_features.parquet')
+all_features = pd.read_parquet(output_dir + "parquet/flat_features.parquet")
 
 # Determine unique medrec_keys
-n_medrec = all_features['medrec_key'].nunique()
+n_medrec = all_features["medrec_key"].nunique()
 
 # Ensure we're sorted
-all_features.sort_values(['medrec_key', 'pat_key', "dfi"], inplace=True)
+all_features.sort_values(["medrec_key", "pat_key", "dfi"], inplace=True)
 
 # Trim the sequences
-trimmed_seq = all_features.groupby(['medrec_key']).tail(MAX_TIME)
+trimmed_seq = all_features.groupby(["medrec_key"]).tail(MAX_TIME)
 trimmed_seq.drop_duplicates(inplace=True)
 
 # Optionally drops vitals and genlab from the features
 if NO_VITALS:
-    ftr_cols = ['bill', 'lab_res', 'proc', 'diag']
+    ftr_cols = ["bill", "lab_res", "proc", "diag"]
 
 # Combining the separate feature columns into one
-trimmed_seq['ftrs'] = (
-    trimmed_seq[ftr_cols]
-    .astype(str)
-    .replace(['None', 'nan'], '')
-    .agg(' '.join, axis=1)
+trimmed_seq["ftrs"] = (
+    trimmed_seq[ftr_cols].astype(str).replace(["None", "nan"], "").agg(" ".join, axis=1)
 )
 
 # Fitting the vectorizer to the features
 ftrs = [doc for doc in trimmed_seq.ftrs]
-vec = CountVectorizer(ngram_range=(1, 1),
-                      min_df=MIN_DF,
-                      binary=True)
+vec = CountVectorizer(ngram_range=(1, 1), min_df=MIN_DF, binary=True)
 vec.fit(ftrs)
 vocab = vec.vocabulary_
 
@@ -76,31 +60,31 @@
     vocab[k] += 1
 
 # Saving the updated vocab to disk
-with open(pkl_dir + 'all_ftrs_dict.pkl', 'wb') as f:
+with open(pkl_dir + "all_ftrs_dict.pkl", "wb") as f:
     pkl.dump(vocab, f)
     f.close()
 
 # Converting the bags of feature strings to integers
-int_ftrs = [[vocab[k] for k in doc.split() if k in vocab.keys()] 
-            for doc in ftrs]
-trimmed_seq['int_ftrs'] = int_ftrs
+int_ftrs = [[vocab[k] for k in doc.split() if k in vocab.keys()] for doc in ftrs]
+trimmed_seq["int_ftrs"] = int_ftrs
 
 # list of integer sequence arrays split by medrec_key
-int_seqs = [df.values for _, df 
-            in trimmed_seq.groupby('medrec_key')['int_ftrs']]
+int_seqs = [df.values for _, df in trimmed_seq.groupby("medrec_key")["int_ftrs"]]
 
 # Converting to a nested list to keep things clean
 seq_gen = [[seq for seq in medrec] for medrec in int_seqs]
 
 # Optionally padding the sequence of visits
 if PAD_SEQS:
-    seq_gen = [l + [[PAD_VAL]]*(MAX_TIME - len(l)) for l in seq_gen]
+    seq_gen = [l + [[PAD_VAL]] * (MAX_TIME - len(l)) for l in seq_gen]
 
 # Starting to construct the labels part 1: figuring out which visit
 # were covid visits, and which patients have no covid visits (post-trim)
 cv_dict = dict(zip(pat_df.pat_key, pat_df.covid_visit))
-cv_pats = [[cv_dict[pat_key] for pat_key in np.unique(seq.values)] 
-           for _, seq in trimmed_seq.groupby('medrec_key').pat_key]
+cv_pats = [
+    [cv_dict[pat_key] for pat_key in np.unique(seq.values)]
+    for _, seq in trimmed_seq.groupby("medrec_key").pat_key
+]
 no_covid = np.where([np.sum(doc) == 0 for doc in cv_pats])[0]
 
 # Removing the non-covid patients from seq_gen, cv_pats, and trimmed_seq
@@ -108,10 +92,10 @@
     del cv_pats[n]
     del seq_gen[n]
     medrec = trimmed_seq.medrec_key[n]
-    trimmed_seq.drop(trimmed_seq[trimmed_seq.medrec_key == medrec].index,
-                     axis=0,
-                     inplace=True)
-    
+    trimmed_seq.drop(
+        trimmed_seq[trimmed_seq.medrec_key == medrec].index, axis=0, inplace=True
+    )
+
 # Sanity check
 assert len(cv_pats) == len(seq_gen) == trimmed_seq.medrec_key.nunique()
 
@@ -122,25 +106,29 @@
 
 # Part 2: figuring out how many feature bagsin each sequence belong
 # to each visit
-pat_lengths = trimmed_seq.groupby(['medrec_key', 'pat_key']).pat_key.count()
-pat_lengths = [[n for n in df.values] for _, df 
-               in pat_lengths.groupby('medrec_key')]
+pat_lengths = trimmed_seq.groupby(["medrec_key", "pat_key"]).pat_key.count()
+pat_lengths = [[n for n in df.values] for _, df in pat_lengths.groupby("medrec_key")]
 
 # Part 3: Figuring out whether a patient died after a visit
-died = np.array(['EXPIRED' in status for status in pat_df.disc_status_desc],
-                dtype=np.uint8)
+died = np.array(
+    ["EXPIRED" in status for status in pat_df.disc_status_desc], dtype=np.uint8
+)
 death_dict = dict(zip(pat_df.pat_key, died))
-pat_deaths = [[death_dict[id] for id in np.unique(df.values)]
-              for _, df in trimmed_seq.groupby('medrec_key').pat_key]
+pat_deaths = [
+    [death_dict[id] for id in np.unique(df.values)]
+    for _, df in trimmed_seq.groupby("medrec_key").pat_key
+]
 
 # Rolling things up into a dict for easier saving
-pat_dict = {'cv_pats': cv_pats,
-            'cv_idx': cv_idx,
-            'first_cv': first,
-            'last_cv': last,
-            'pat_lengths': pat_lengths,
-            'pat_deaths': pat_deaths}
+pat_dict = {
+    "cv_pats": cv_pats,
+    "cv_idx": cv_idx,
+    "first_cv": first,
+    "last_cv": last,
+    "pat_lengths": pat_lengths,
+    "pat_deaths": pat_deaths,
+}
 
 # Pickling the sequences of visits for loading in the modeling script
-pkl.dump(seq_gen, open(pkl_dir + 'int_seqs.pkl', 'wb'))
-pkl.dump(pat_dict, open(pkl_dir + 'pat_data.pkl', 'wb'))+pkl.dump(seq_gen, open(pkl_dir + "int_seqs.pkl", "wb"))
+pkl.dump(pat_dict, open(pkl_dir + "pat_data.pkl", "wb"))