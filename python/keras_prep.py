--- conflicted
+++ resolved
@@ -1,18 +1,11 @@
-<<<<<<< HEAD
-=======
 '''This script merges the feature columns and converts them to ints.'''
 
->>>>>>> a897ab0c
 import pandas as pd
 import numpy as np
 import pickle as pkl
 import os
 
 from sklearn.feature_extraction.text import CountVectorizer
-<<<<<<< HEAD
-=======
-
->>>>>>> a897ab0c
 
 # Setting up top-level parameters
 MIN_DF = 5
@@ -23,18 +16,8 @@
 MAX_TIME = 225
 
 # Setting up the directories
-<<<<<<< HEAD
-output_dir = "output/"
-data_dir = "data/data/"
-pkl_dir = output_dir + "pkl/"
-ftr_cols = ["vitals", "bill", "genlab", "lab_res", "proc", "diag"]
-final_cols = ["covid_visit", "ftrs"]
-
-# Read in all data
-all_features = pd.read_parquet(output_dir + "parquet/flat_features/")
-=======
-output_dir = os.path.abspath('../output/') + '/'
-data_dir = os.path.abspath('../data/data/') + '/'
+output_dir = os.path.abspath('output/') + '/'
+data_dir = os.path.abspath('data/data/') + '/'
 pkl_dir = output_dir + 'pkl/'
 ftr_cols = ['vitals', 'bill', 'genlab',
             'lab_res', 'proc', 'diag']
@@ -46,7 +29,6 @@
 
 # Read in the flat feature file
 all_features = pd.read_parquet(output_dir + 'parquet/flat_features.parquet')
->>>>>>> a897ab0c
 
 # Determine unique medrec_keys
 n_medrec = all_features['medrec_key'].nunique()
