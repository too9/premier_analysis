--- conflicted
+++ resolved
@@ -270,13 +270,8 @@
     output = grid_metrics(y_true, y_pred)
     print(output)
 
-<<<<<<< HEAD
     output.to_csv(tensorboard_dir + "/" + TARGET + "/" + "grid_metrics.csv",
                   index=False)
     print("ROC-AUC: {}".format(roc_auc_score(y_true, y_pred)))
-=======
-    print(output)
-    print("ROC-AUC: {}".format(roc_auc_score(y_true, y_pred)))
-
-# %%
->>>>>>> 90ec20e3
+
+# %%